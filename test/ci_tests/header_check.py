--- conflicted
+++ resolved
@@ -98,10 +98,7 @@
         data = get_top_comments(data)
         if data and "# ignore_header_test" in data[0]:
             continue
-<<<<<<< HEAD
-
-=======
->>>>>>> 674086c2
+            
         if len(data) < pyheader_lines - 1:
             print(f"{filename} has less header lines than the copyright template")
             problematic_files.append(filename)
